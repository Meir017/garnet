--- conflicted
+++ resolved
@@ -932,22 +932,19 @@
         private bool NetworkMODULE<TGarnetApi>(int count, byte* ptr, ref TGarnetApi storageApi)
             where TGarnetApi : IGarnetApi
         {
-<<<<<<< HEAD
             if (count != 1)
                 return AbortWithWrongNumberOfArguments("MODULE", count);
 
-            // MODULE SubCommand
-            if (!RespReadUtils.ReadByteArrayWithLengthHeader(out var subCmd, ref ptr, recvBufferPtr + bytesRead))
-                return false;
-
-=======
->>>>>>> 2dff6843
+            ReadOnlySpan<byte> bufSpan = new(ptr, (int)((recvBufferPtr + bytesRead) - ptr));
+            if (!DrainCommands(bufSpan, 1))
+            {
+                return false;
+            }
+
             // TODO: pending implementation for module support.
-            while (!RespWriteUtils.WriteDirect(CmdStrings.RESP_ERR_GENERIC_UNK_CMD, ref dcurr, dend))
+            while (!RespWriteUtils.WriteError(CmdStrings.RESP_ERR_GENERIC_UNK_CMD, ref dcurr, dend))
                 SendAndReset();
 
-            // Advance pointers
-            readHead = (int)(ptr - recvBufferPtr);
             return true;
         }
 
