﻿// Copyright (c) Microsoft Corporation.
// Licensed under the MIT license.

using System;
using System.Linq;
using Tsavorite.core;

namespace Garnet.server
{
    sealed partial class StorageSession : IDisposable
    {
        /// <summary>
        /// Adds new elements at the head(right) or tail(left)
        /// in the list stored at key.
        /// For the case of ListPushX, the operation is only done if the key already exists
        /// and holds a list.
        /// </summary>
        /// <typeparam name="TObjectContext"></typeparam>
        /// <param name="key">The name of the key</param>
        /// <param name="elements">The elements to be added at the left or the righ of the list</param>
        /// <param name="lop">The Right or Left modifier of the operation to perform</param>
        /// <param name="itemsDoneCount">The length of the list after the push operations.</param>
        /// <param name="objectStoreContext"></param>
        /// <returns></returns>
        public unsafe GarnetStatus ListPush<TObjectContext>(ArgSlice key, ArgSlice[] elements, ListOperation lop, out int itemsDoneCount, ref TObjectContext objectStoreContext)
          where TObjectContext : ITsavoriteContext<byte[], IGarnetObject, SpanByte, GarnetObjectStoreOutput, long, ObjectStoreFunctions>
        {
            itemsDoneCount = 0;

            if (key.Length == 0 || elements.Length == 0)
                return GarnetStatus.OK;

            // Prepare header in buffer
            var rmwInput = (ObjectInputHeader*)scratchBufferManager.CreateArgSlice(ObjectInputHeader.Size).ptr;
            rmwInput->header.type = GarnetObjectType.List;
            rmwInput->header.flags = 0;
            rmwInput->header.ListOp = lop;
            rmwInput->arg1 = elements.Length;

            //Iterate through all inputs and add them to the scratch buffer in RESP format
            int inputLength = sizeof(ObjectInputHeader);
            foreach (var item in elements)
            {
                var tmp = scratchBufferManager.FormatScratchAsResp(0, item);
                inputLength += tmp.Length;
            }

            var input = scratchBufferManager.GetSliceFromTail(inputLength);
            var arrKey = key.ToArray();
            var status = RMWObjectStoreOperation(arrKey, input, out var output, ref objectStoreContext);

<<<<<<< HEAD
            itemsDoneCount = output.result1;
=======
            itemsDoneCount = output.countDone;
            itemBroker.HandleCollectionUpdate(arrKey);
>>>>>>> b322f296
            return status;
        }

        /// <summary>
        /// Adds new elements at the head(right) or tail(left)
        /// in the list stored at key.
        /// For the case of ListPushX, the operation is only done if the key already exists
        /// and holds a list.
        /// </summary>
        /// <typeparam name="TObjectContext"></typeparam>
        /// <param name="key"></param>
        /// <param name="element"></param>
        /// <param name="lop"></param>
        /// <param name="itemsDoneCount"></param>
        /// <param name="objectStoreContext"></param>
        /// <returns></returns>
        public unsafe GarnetStatus ListPush<TObjectContext>(ArgSlice key, ArgSlice element, ListOperation lop, out int itemsDoneCount, ref TObjectContext objectStoreContext)
           where TObjectContext : ITsavoriteContext<byte[], IGarnetObject, SpanByte, GarnetObjectStoreOutput, long, ObjectStoreFunctions>
        {
            itemsDoneCount = 0;

            var input = scratchBufferManager.FormatScratchAsResp(ObjectInputHeader.Size, element);

            // Prepare header in input buffer
            var rmwInput = (ObjectInputHeader*)input.ptr;
            rmwInput->header.type = GarnetObjectType.List;
            rmwInput->header.flags = 0;
            rmwInput->header.ListOp = lop;
            rmwInput->arg1 = 1;

            var status = RMWObjectStoreOperation(key.ToArray(), element, out var output, ref objectStoreContext);
            itemsDoneCount = output.result1;

            itemBroker.HandleCollectionUpdate(key.Span.ToArray());
            return status;
        }

        /// <summary>
        /// Removes one element from the head(left) or tail(right) 
        /// of the list stored at key.
        /// </summary>
        /// <typeparam name="TObjectContext"></typeparam>
        /// <param name="key"></param>
        /// <param name="lop"></param>
        /// <param name="objectStoreContext"></param>
        /// <param name="element"></param>
        /// <returns>The popped element</returns>
        public GarnetStatus ListPop<TObjectContext>(ArgSlice key, ListOperation lop, ref TObjectContext objectStoreContext, out ArgSlice element)
           where TObjectContext : ITsavoriteContext<byte[], IGarnetObject, SpanByte, GarnetObjectStoreOutput, long, ObjectStoreFunctions>
        {
            var status = ListPop(key, 1, lop, ref objectStoreContext, out var elements);
            element = elements.FirstOrDefault();
            return status;
        }

        /// <summary>
        /// Removes the count elements from the head(left) or tail(right) of the list stored at key.
        /// If the list contains less than count elements, removes and returns the number of elements in the list.
        /// </summary>
        /// <typeparam name="TObjectContext"></typeparam>
        /// <param name="key"></param>
        /// <param name="count"></param>
        /// <param name="lop"></param>
        /// <param name="objectStoreContext"></param>
        /// <param name="elements"></param>
        /// <returns>The count elements popped from the list</returns>
        public unsafe GarnetStatus ListPop<TObjectContext>(ArgSlice key, int count, ListOperation lop, ref TObjectContext objectStoreContext, out ArgSlice[] elements)
                 where TObjectContext : ITsavoriteContext<byte[], IGarnetObject, SpanByte, GarnetObjectStoreOutput, long, ObjectStoreFunctions>
        {
            var _key = key.ToArray();
            SpanByte _keyAsSpan = key.SpanByte;

            // Construct input for operation
            var input = scratchBufferManager.CreateArgSlice(ObjectInputHeader.Size);

            // Prepare header in input buffer
            var rmwInput = (ObjectInputHeader*)input.ptr;
            rmwInput->header.type = GarnetObjectType.List;
            rmwInput->header.flags = 0;
            rmwInput->header.ListOp = lop;
            rmwInput->arg1 = count;

            var outputFooter = new GarnetObjectStoreOutput { spanByteAndMemory = new SpanByteAndMemory(null) };

            var status = RMWObjectStoreOperationWithOutput(key.ToArray(), input, ref objectStoreContext, ref outputFooter);

            //process output
            elements = default;
            if (status == GarnetStatus.OK)
                elements = ProcessRespArrayOutput(outputFooter, out var error);

            return status;
        }

        /// <summary>
        /// Gets the current count of elements in the List at Key
        /// </summary>
        /// <typeparam name="TObjectContext"></typeparam>
        /// <param name="key"></param>
        /// <param name="objectStoreContext"></param>
        /// <param name="count"></param>
        /// <returns></returns>
        public unsafe GarnetStatus ListLength<TObjectContext>(ArgSlice key, ref TObjectContext objectStoreContext, out int count)
            where TObjectContext : ITsavoriteContext<byte[], IGarnetObject, SpanByte, GarnetObjectStoreOutput, long, ObjectStoreFunctions>
        {
            count = 0;

            if (key.Length == 0)
                return GarnetStatus.OK;

            var input = scratchBufferManager.FormatScratchAsResp(ObjectInputHeader.Size, key);

            // Prepare header in input buffer
            var rmwInput = (ObjectInputHeader*)input.ptr;
            rmwInput->header.type = GarnetObjectType.List;
            rmwInput->header.flags = 0;
            rmwInput->header.ListOp = ListOperation.LLEN;
            rmwInput->arg1 = count;

            var status = ReadObjectStoreOperation(key.ToArray(), input, out var output, ref objectStoreContext);

            count = output.result1;
            return status;
        }

        /// <summary>
        /// Removes the first/last element of the list stored at source
        /// and pushes it to the first/last element of the list stored at destination
        /// </summary>
        /// <param name="sourceKey"></param>
        /// <param name="destinationKey"></param>
        /// <param name="sourceDirection"></param>
        /// <param name="destinationDirection"></param>
        /// <param name="element">out parameter, The element being popped and pushed</param>
        /// <returns>GarnetStatus</returns>
        public GarnetStatus ListMove(ArgSlice sourceKey, ArgSlice destinationKey, OperationDirection sourceDirection, OperationDirection destinationDirection, out byte[] element)
        {
            element = default;
            var objectLockableContext = txnManager.ObjectStoreLockableContext;

            // If source and destination are the same, the operation is equivalent to removing the last element from the list
            // and pushing it as first element of the list, so it can be considered as a list rotation command.
            bool sameKey = sourceKey.ReadOnlySpan.SequenceEqual(destinationKey.ReadOnlySpan);

            bool createTransaction = false;
            if (txnManager.state != TxnState.Running)
            {
                createTransaction = true;
                txnManager.SaveKeyEntryToLock(sourceKey, true, LockType.Exclusive);
                txnManager.SaveKeyEntryToLock(destinationKey, true, LockType.Exclusive);
                txnManager.Run(true);
            }

            var objectStoreLockableContext = txnManager.ObjectStoreLockableContext;

            try
            {
                // Get the source key
                var statusOp = GET(sourceKey.ToArray(), out var sourceList, ref objectLockableContext);

                if (statusOp == GarnetStatus.NOTFOUND)
                {
                    return GarnetStatus.OK;
                }
                else if (statusOp == GarnetStatus.OK)
                {
                    if (sourceList.garnetObject is not ListObject srcListObject)
                        return GarnetStatus.WRONGTYPE;

                    if (srcListObject.LnkList.Count == 0)
                        return GarnetStatus.OK;

                    ListObject dstListObject = default;
                    if (!sameKey)
                    {
                        // Read destination key
                        var arrDestKey = destinationKey.ToArray();
                        statusOp = GET(arrDestKey, out var destinationList, ref objectStoreLockableContext);

                        if (statusOp == GarnetStatus.NOTFOUND)
                        {
                            destinationList.garnetObject = new ListObject();
                        }

                        if (destinationList.garnetObject is not ListObject listObject)
                            return GarnetStatus.WRONGTYPE;

                        dstListObject = listObject;
                    }

                    // Right pop (removelast) from source
                    if (sourceDirection == OperationDirection.Right)
                    {
                        element = srcListObject.LnkList.Last.Value;
                        srcListObject.LnkList.RemoveLast();
                    }
                    else
                    {
                        // Left pop (removefirst) from source
                        element = srcListObject.LnkList.First.Value;
                        srcListObject.LnkList.RemoveFirst();
                    }
                    srcListObject.UpdateSize(element, false);

                    IGarnetObject newListValue = null;
                    if (!sameKey)
                    {
                        if (srcListObject.LnkList.Count == 0)
                        {
                            _ = EXPIRE(sourceKey, TimeSpan.Zero, out _, StoreType.Object, ExpireOption.None,
                                ref lockableContext, ref objectLockableContext);
                        }

                        // Left push (addfirst) to destination
                        if (destinationDirection == OperationDirection.Left)
                            dstListObject.LnkList.AddFirst(element);
                        else
                            dstListObject.LnkList.AddLast(element);

                        dstListObject.UpdateSize(element);
                        newListValue = new ListObject(dstListObject.LnkList, dstListObject.Expiration, dstListObject.Size);

                        // Upsert
                        SET(destinationKey.ToArray(), newListValue, ref objectStoreLockableContext);
                    }
                    else
                    {
                        // When the source and the destination key is the same the operation is done only in the sourceList
                        if (sourceDirection == OperationDirection.Right && destinationDirection == OperationDirection.Left)
                            srcListObject.LnkList.AddFirst(element);
                        else if (sourceDirection == OperationDirection.Left && destinationDirection == OperationDirection.Right)
                            srcListObject.LnkList.AddLast(element);
                        newListValue = srcListObject;
                        ((ListObject)newListValue).UpdateSize(element);
                    }
                }
            }
            finally
            {
                if (createTransaction)
                    txnManager.Commit(true);
            }

            itemBroker.HandleCollectionUpdate(destinationKey.Span.ToArray());
            return GarnetStatus.OK;
        }

        /// <summary>
        /// Trim an existing list so it only contains the specified range of elements.
        /// </summary>
        /// <typeparam name="TObjectContext"></typeparam>
        /// <param name="key"></param>
        /// <param name="start"></param>
        /// <param name="stop"></param>
        /// <param name="objectStoreContext"></param>
        /// <returns>true when successful</returns>
        public unsafe bool ListTrim<TObjectContext>(ArgSlice key, int start, int stop, ref TObjectContext objectStoreContext)
            where TObjectContext : ITsavoriteContext<byte[], IGarnetObject, SpanByte, GarnetObjectStoreOutput, long, ObjectStoreFunctions>
        {
            var input = scratchBufferManager.FormatScratchAsResp(ObjectInputHeader.Size, key);

            // Prepare header in input buffer
            var rmwInput = (ObjectInputHeader*)input.ptr;
            rmwInput->header.type = GarnetObjectType.List;
            rmwInput->header.flags = 0;
            rmwInput->header.ListOp = ListOperation.LTRIM;
            rmwInput->arg1 = start;
            rmwInput->arg2 = stop;

            var status = RMWObjectStoreOperation(key.ToArray(), input, out var output, ref objectStoreContext);

            return status == GarnetStatus.OK;
        }

        /// <summary>
        /// Adds new elements at the head(right) or tail(left)
        /// </summary>
        /// <typeparam name="TObjectContext"></typeparam>
        /// <param name="key"></param>
        /// <param name="input"></param>
        /// <param name="output"></param>
        /// <param name="objectStoreContext"></param>
        /// <returns></returns>
        public GarnetStatus ListPush<TObjectContext>(byte[] key, ArgSlice input, out ObjectOutputHeader output, ref TObjectContext objectStoreContext)
            where TObjectContext : ITsavoriteContext<byte[], IGarnetObject, SpanByte, GarnetObjectStoreOutput, long, ObjectStoreFunctions>
        {
            var status = RMWObjectStoreOperation(key, input, out output, ref objectStoreContext);
            itemBroker.HandleCollectionUpdate(key);
            return status;
        }

        /// <summary>
        /// Trim an existing list so it only contains the specified range of elements.
        /// </summary>
        /// <typeparam name="TObjectContext"></typeparam>
        /// <param name="key"></param>
        /// <param name="input"></param>
        /// <param name="objectStoreContext"></param>
        /// <returns></returns>
        public GarnetStatus ListTrim<TObjectContext>(byte[] key, ArgSlice input, ref TObjectContext objectStoreContext)
            where TObjectContext : ITsavoriteContext<byte[], IGarnetObject, SpanByte, GarnetObjectStoreOutput, long, ObjectStoreFunctions>
            => RMWObjectStoreOperation(key, input, out _, ref objectStoreContext);

        /// <summary>
        /// Gets the specified elements of the list stored at key.
        /// </summary>
        /// <typeparam name="TObjectContext"></typeparam>
        /// <param name="key"></param>
        /// <param name="input"></param>
        /// <param name="outputFooter"></param>
        /// <param name="objectStoreContext"></param>
        /// <returns></returns>
        public GarnetStatus ListRange<TObjectContext>(byte[] key, ArgSlice input, ref GarnetObjectStoreOutput outputFooter, ref TObjectContext objectStoreContext)
            where TObjectContext : ITsavoriteContext<byte[], IGarnetObject, SpanByte, GarnetObjectStoreOutput, long, ObjectStoreFunctions>
            => RMWObjectStoreOperationWithOutput(key, input, ref objectStoreContext, ref outputFooter);

        /// <summary>
        /// Inserts a new element in the list stored at key either before or after a value pivot
        /// </summary>
        /// <typeparam name="TObjectContext"></typeparam>
        /// <param name="key"></param>
        /// <param name="input"></param>
        /// <param name="output"></param>
        /// <param name="objectStoreContext"></param>
        /// <returns></returns>
        public GarnetStatus ListInsert<TObjectContext>(byte[] key, ArgSlice input, out ObjectOutputHeader output, ref TObjectContext objectStoreContext)
            where TObjectContext : ITsavoriteContext<byte[], IGarnetObject, SpanByte, GarnetObjectStoreOutput, long, ObjectStoreFunctions>
        {
            var status = RMWObjectStoreOperation(key, input, out output, ref objectStoreContext);
            itemBroker.HandleCollectionUpdate(key);
            return status;
        }

        /// <summary>
        /// Returns the element at index.
        /// </summary>
        /// <typeparam name="TObjectContext"></typeparam>
        /// <param name="key"></param>
        /// <param name="input"></param>
        /// <param name="outputFooter"></param>
        /// <param name="objectStoreContext"></param>
        /// <returns></returns>
        public GarnetStatus ListIndex<TObjectContext>(byte[] key, ArgSlice input, ref GarnetObjectStoreOutput outputFooter, ref TObjectContext objectStoreContext)
            where TObjectContext : ITsavoriteContext<byte[], IGarnetObject, SpanByte, GarnetObjectStoreOutput, long, ObjectStoreFunctions>
            => ReadObjectStoreOperationWithOutput(key, input, ref objectStoreContext, ref outputFooter);

        /// <summary>
        /// Removes the first count occurrences of elements equal to element from the list.
        /// LREM key count element
        /// </summary>
        /// <typeparam name="TObjectContext"></typeparam>
        /// <param name="key"></param>
        /// <param name="input"></param>
        /// <param name="output"></param>
        /// <param name="objectStoreContext"></param>
        /// <returns></returns>
        public GarnetStatus ListRemove<TObjectContext>(byte[] key, ArgSlice input, out ObjectOutputHeader output, ref TObjectContext objectStoreContext)
            where TObjectContext : ITsavoriteContext<byte[], IGarnetObject, SpanByte, GarnetObjectStoreOutput, long, ObjectStoreFunctions>
            => RMWObjectStoreOperation(key, input, out output, ref objectStoreContext);

        /// <summary>
        /// Removes the count elements from the head(left) or tail(right) of the list stored at key.
        /// If the list contains less than count elements, removes and returns the number of elements in the list.
        /// </summary>
        /// <typeparam name="TObjectContext"></typeparam>
        /// <param name="key"></param>
        /// <param name="input"></param>
        /// <param name="outputFooter"></param>
        /// <param name="objectStoreContext"></param>
        /// <returns></returns>
        public unsafe GarnetStatus ListPop<TObjectContext>(byte[] key, ArgSlice input, ref GarnetObjectStoreOutput outputFooter, ref TObjectContext objectStoreContext)
            where TObjectContext : ITsavoriteContext<byte[], IGarnetObject, SpanByte, GarnetObjectStoreOutput, long, ObjectStoreFunctions>
            => RMWObjectStoreOperationWithOutput(key, input, ref objectStoreContext, ref outputFooter);

        /// <summary>
        /// Removes the count elements from the head(left) or tail(right) of the list stored at key.
        /// If the list contains less than count elements, removes and returns the number of elements in the list.
        /// </summary>
        /// <typeparam name="TObjectContext"></typeparam>
        /// <param name="key"></param>
        /// <param name="input"></param>
        /// <param name="output"></param>
        /// <param name="objectStoreContext"></param>
        /// <returns></returns>
        public unsafe GarnetStatus ListLength<TObjectContext>(byte[] key, ArgSlice input, out ObjectOutputHeader output, ref TObjectContext objectStoreContext)
             where TObjectContext : ITsavoriteContext<byte[], IGarnetObject, SpanByte, GarnetObjectStoreOutput, long, ObjectStoreFunctions>
             => ReadObjectStoreOperation(key, input, out output, ref objectStoreContext);

        /// <summary>
        /// Sets the list element at index to element.
        /// </summary>
        /// <typeparam name="TObjectContext"></typeparam>
        /// <param name="key"></param>
        /// <param name="input"></param>
        /// <param name="outputFooter"></param>
        /// <param name="objectStoreContext"></param>
        /// <returns></returns>
        public unsafe GarnetStatus ListSet<TObjectContext>(byte[] key, ArgSlice input, ref GarnetObjectStoreOutput outputFooter, ref TObjectContext objectStoreContext)
            where TObjectContext : ITsavoriteContext<byte[], IGarnetObject, SpanByte, GarnetObjectStoreOutput, long, ObjectStoreFunctions>
            => RMWObjectStoreOperationWithOutput(key, input, ref objectStoreContext, ref outputFooter);
    }
}<|MERGE_RESOLUTION|>--- conflicted
+++ resolved
@@ -49,12 +49,8 @@
             var arrKey = key.ToArray();
             var status = RMWObjectStoreOperation(arrKey, input, out var output, ref objectStoreContext);
 
-<<<<<<< HEAD
             itemsDoneCount = output.result1;
-=======
-            itemsDoneCount = output.countDone;
             itemBroker.HandleCollectionUpdate(arrKey);
->>>>>>> b322f296
             return status;
         }
 
