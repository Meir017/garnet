--- conflicted
+++ resolved
@@ -192,17 +192,12 @@
              => storageSession.ListPop(key, count, ListOperation.LPOP, ref objectContext, out poppedElements);
 
         /// <inheritdoc />
-<<<<<<< HEAD
+        public GarnetStatus ListLeftPop(ArgSlice[] keys, int count, out ArgSlice poppedKey, out ArgSlice[] poppedElements)
+            => storageSession.ListPopMultiple(keys, OperationDirection.Left, count, ref objectContext, out poppedKey, out poppedElements);
+
+        /// <inheritdoc />
         public GarnetStatus ListRightPop(byte[] key, ref ObjectInput input, ref GarnetObjectStoreOutput outputFooter)
             => storageSession.ListPop(key, ref input, ref outputFooter, ref objectContext);
-=======
-        public GarnetStatus ListLeftPop(ArgSlice[] keys, int count, out ArgSlice poppedKey, out ArgSlice[] poppedElements)
-            => storageSession.ListPopMultiple(keys, OperationDirection.Left, count, ref objectContext, out poppedKey, out poppedElements);
-
-        /// <inheritdoc />
-        public GarnetStatus ListRightPop(byte[] key, ArgSlice input, ref GarnetObjectStoreOutput outputFooter)
-            => storageSession.ListPop(key, input, ref outputFooter, ref objectContext);
->>>>>>> b5680f29
 
         /// <inheritdoc />
         public unsafe GarnetStatus ListRightPop(ArgSlice key, out ArgSlice element)
