--- conflicted
+++ resolved
@@ -132,13 +132,10 @@
             => (byte*)Unsafe.AsPointer(ref cmd);
     }
 
-<<<<<<< HEAD
-=======
     /// <summary>
     /// Header for Garnet Object Store inputs
     /// </summary>
     [StructLayout(LayoutKind.Explicit, Size = Size)]
->>>>>>> 509d2a5b
     public struct ObjectInput
     {
         /// <summary>
@@ -146,18 +143,6 @@
         /// </summary>
         public const int Size = RespInputHeader.Size + (2 * sizeof(int)) + ArgSlice.Size;
 
-<<<<<<< HEAD
-        public RespInputHeader header;
-
-        public int arg1;
-
-        public int arg2;
-
-        public ArgSlice payload;
-
-        public SessionParseState parseState;
-
-=======
         /// <summary>
         /// Common input header for Garnet
         /// </summary>
@@ -186,7 +171,6 @@
         /// Gets a pointer to the top of the header
         /// </summary>
         /// <returns>Pointer</returns>
->>>>>>> 509d2a5b
         public unsafe byte* ToPointer()
             => (byte*)Unsafe.AsPointer(ref header);
     }
