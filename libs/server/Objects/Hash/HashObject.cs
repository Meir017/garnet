--- conflicted
+++ resolved
@@ -140,11 +140,7 @@
                         HashMultipleGet(_input, input.Length, ref output);
                         break;
                     case HashOperation.HGETALL:
-<<<<<<< HEAD
-                        HashGetAll(ref output);
-=======
                         HashGetAll(respProtocolVersion: header->arg1, ref output);
->>>>>>> 2166147f
                         break;
                     case HashOperation.HDEL:
                         HashDelete(_input, input.Length, _output);
