--- conflicted
+++ resolved
@@ -63,15 +63,9 @@
         private bool TryCustomCommand<TGarnetApi>(byte* ptr, byte* end, RespCommand cmd, long expirationTicks, CommandType type, ref TGarnetApi storageApi)
             where TGarnetApi : IGarnetAdvancedApi
         {
-<<<<<<< HEAD
-            var key = parseState.GetArgSliceByRef(0).SpanByte;
-            var keyPtr = key.ToPointer();
-            var kSize = key.Length;
-=======
             var sbKey = parseState.GetArgSliceByRef(0).SpanByte;
             var keyPtr = sbKey.ToPointer();
             var kSize = sbKey.Length;
->>>>>>> 49f0ef70
 
             ptr = keyPtr + kSize + 2;
 
@@ -148,17 +142,10 @@
         private bool TryCustomObjectCommand<TGarnetApi>(byte* ptr, byte* end, RespCommand cmd, byte subid, CommandType type, ref TGarnetApi storageApi)
             where TGarnetApi : IGarnetAdvancedApi
         {
-<<<<<<< HEAD
-            var key = parseState.GetArgSliceByRef(0).SpanByte;
-            var keyBytes = key.ToByteArray();
-
-            ptr = key.ToPointer() + key.Length + 2;
-=======
             var sbKey = parseState.GetArgSliceByRef(0).SpanByte;
             var keyBytes = sbKey.ToByteArray();
 
             ptr = sbKey.ToPointer() + sbKey.Length + 2;
->>>>>>> 49f0ef70
 
             var inputPtr = ptr;
             var iSize = (int)(end - ptr);
@@ -172,11 +159,7 @@
             GarnetStatus status;
             if (type == CommandType.ReadModifyWrite)
             {
-<<<<<<< HEAD
                 status = storageApi.RMW_ObjectStore(ref keyBytes, ref Unsafe.AsRef<ObjectInput>(inputPtr), ref output);
-=======
-                status = storageApi.RMW_ObjectStore(ref keyBytes, ref Unsafe.AsRef<SpanByte>(inputPtr), ref output);
->>>>>>> 49f0ef70
                 Debug.Assert(!output.spanByteAndMemory.IsSpanByte);
 
                 switch (status)
@@ -196,11 +179,7 @@
             }
             else
             {
-<<<<<<< HEAD
                 status = storageApi.Read_ObjectStore(ref keyBytes, ref Unsafe.AsRef<ObjectInput>(inputPtr), ref output);
-=======
-                status = storageApi.Read_ObjectStore(ref keyBytes, ref Unsafe.AsRef<SpanByte>(inputPtr), ref output);
->>>>>>> 49f0ef70
                 Debug.Assert(!output.spanByteAndMemory.IsSpanByte);
 
                 switch (status)
