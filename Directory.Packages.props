<Project>
  <PropertyGroup Label="Centralized Package Versions">
    <ManagePackageVersionsCentrally>true</ManagePackageVersionsCentrally>
  </PropertyGroup>
  <ItemGroup>
    <PackageVersion Include="Azure.Storage.Blobs" Version="12.21.2" />
    <PackageVersion Include="BenchmarkDotNet" Version="0.14.0" />
    <PackageVersion Include="BenchmarkDotNet.Diagnostics.Windows" Version="0.13.12" />
    <PackageVersion Include="CommandLineParser" Version="2.9.1" />
    <PackageVersion Include="Newtonsoft.Json" Version="13.0.3" />
<<<<<<< HEAD
    <PackageVersion Include="NUnit" Version="3.13.3" />
    <PackageVersion Include="NUnit3TestAdapter" Version="4.5.0" />
    <PackageVersion Include="Microsoft.CodeAnalysis" Version="4.10.0" />
    <PackageVersion Include="Microsoft.CodeAnalysis.Analyzers" Version="3.3.4" />
    <PackageVersion Include="Microsoft.CodeAnalysis.CSharp" Version="4.10.0" />
=======
    <PackageVersion Include="NLua" Version="1.7.3" />
    <PackageVersion Include="NUnit" Version="4.1.0" />
    <PackageVersion Include="NUnit3TestAdapter" Version="4.6.0" />
    <PackageVersion Include="Microsoft.CodeAnalysis" Version="4.11.0" />
>>>>>>> af67519f
    <PackageVersion Include="Microsoft.SourceLink.GitHub" Version="8.0.0" />
    <PackageVersion Include="Microsoft.Extensions.Logging" Version="8.0.0" />
    <PackageVersion Include="Microsoft.Extensions.Logging.Configuration" Version="8.0.0" />
    <PackageVersion Include="Microsoft.Extensions.Logging.Console" Version="8.0.0" />
    <PackageVersion Include="Microsoft.Extensions.Configuration.Json" Version="8.0.0" />
    <PackageVersion Include="Microsoft.Extensions.Configuration.Binder" Version="8.0.2" />
    <PackageVersion Include="Microsoft.NET.Test.Sdk" Version="17.11.0" />
    <PackageVersion Include="Microsoft.IdentityModel.Protocols.OpenIdConnect" Version="8.0.1" />
    <PackageVersion Include="Microsoft.IdentityModel.Validators" Version="8.0.1" />
    <PackageVersion Include="StackExchange.Redis" Version="2.8.0" />
    <PackageVersion Include="System.IdentityModel.Tokens.Jwt" Version="8.0.1" />
    <PackageVersion Include="System.Interactive.Async" Version="6.0.1" />
<<<<<<< HEAD

=======
    <PackageVersion Include="System.Text.Json" Version="8.0.4" />
>>>>>>> af67519f
  </ItemGroup>
</Project><|MERGE_RESOLUTION|>--- conflicted
+++ resolved
@@ -8,18 +8,11 @@
     <PackageVersion Include="BenchmarkDotNet.Diagnostics.Windows" Version="0.13.12" />
     <PackageVersion Include="CommandLineParser" Version="2.9.1" />
     <PackageVersion Include="Newtonsoft.Json" Version="13.0.3" />
-<<<<<<< HEAD
-    <PackageVersion Include="NUnit" Version="3.13.3" />
-    <PackageVersion Include="NUnit3TestAdapter" Version="4.5.0" />
-    <PackageVersion Include="Microsoft.CodeAnalysis" Version="4.10.0" />
-    <PackageVersion Include="Microsoft.CodeAnalysis.Analyzers" Version="3.3.4" />
-    <PackageVersion Include="Microsoft.CodeAnalysis.CSharp" Version="4.10.0" />
-=======
     <PackageVersion Include="NLua" Version="1.7.3" />
     <PackageVersion Include="NUnit" Version="4.1.0" />
     <PackageVersion Include="NUnit3TestAdapter" Version="4.6.0" />
     <PackageVersion Include="Microsoft.CodeAnalysis" Version="4.11.0" />
->>>>>>> af67519f
+    <PackageVersion Include="Microsoft.CodeAnalysis.CSharp" Version="4.11.0" />
     <PackageVersion Include="Microsoft.SourceLink.GitHub" Version="8.0.0" />
     <PackageVersion Include="Microsoft.Extensions.Logging" Version="8.0.0" />
     <PackageVersion Include="Microsoft.Extensions.Logging.Configuration" Version="8.0.0" />
@@ -32,10 +25,6 @@
     <PackageVersion Include="StackExchange.Redis" Version="2.8.0" />
     <PackageVersion Include="System.IdentityModel.Tokens.Jwt" Version="8.0.1" />
     <PackageVersion Include="System.Interactive.Async" Version="6.0.1" />
-<<<<<<< HEAD
-
-=======
     <PackageVersion Include="System.Text.Json" Version="8.0.4" />
->>>>>>> af67519f
   </ItemGroup>
 </Project>